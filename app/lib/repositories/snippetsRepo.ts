--- conflicted
+++ resolved
@@ -716,12 +716,8 @@
         
         // If it's a column doesn't exist error, reset the cache and retry without that column
         if (error.code === '42703' && error.message.includes('visibility')) {
-<<<<<<< HEAD
           console.log('createSnippet - Detected missing visibility column, updating cache and retrying');
           visibilityColumnCache = { exists: false, timestamp: Date.now() };
-=======
-          visibilityColumnExists = false;
->>>>>>> 4a1d2b7e
           
           // Create simplified object without visibility fields
           const simpleDbSnippet = {
@@ -848,11 +844,7 @@
         if (hasVisibilityColumn) {
           q = q.eq('visibility', 'public');
         }
-<<<<<<< HEAD
         // If no visibility column, treat all as public (no filter needed)
-=======
-        // Don't apply any filter if column doesn't exist - assume all snippets are public
->>>>>>> 4a1d2b7e
       }
       
       if(opts.featured){
@@ -887,16 +879,7 @@
       const { data, error } = await q;
       
       if(error){
-<<<<<<< HEAD
         console.error('Supabase query error:', error);
-        return getFallbackSnippets(opts);
-      }
-      
-      const results = (data || []).map(mapRowToSnippet) as CodeSnippet[];
-      console.log(`Retrieved ${results.length} snippets from Supabase`);
-=======
-        console.error('Supabase query error:', error.message);
-        // Fall back to demo data if database fails
         return getFallbackSnippets(opts);
       }
       
@@ -909,15 +892,12 @@
           .slice(0, 3);
       }
       
->>>>>>> 4a1d2b7e
+      console.log(`Retrieved ${results.length} snippets from Supabase`);
       return results;
       
     } catch (error) {
       console.error('Database connection error:', error);
-<<<<<<< HEAD
-=======
       // Fall back to demo data if there's a connection issue
->>>>>>> 4a1d2b7e
       return getFallbackSnippets(opts);
     }
   }
@@ -1047,7 +1027,6 @@
 const SNIPPET_CACHE_TTL = 300000; // 5 minutes
 
 export async function getSnippetById(id: string): Promise<CodeSnippet | null>{
-<<<<<<< HEAD
   // Check cache first (fastest)
   const cached = snippetCache.get(id);
   const now = Date.now();
@@ -1063,7 +1042,7 @@
     return memoryResult;
   }
   
-  // Query database with optimized select
+  // Try Supabase database (primary storage since memory doesn't persist in serverless)
   if(isSupabaseEnabled()){
     try {
       const { data, error } = await supabase!
@@ -1072,26 +1051,6 @@
         .eq('id', id)
         .maybeSingle();
       
-      if(error || !data) {
-        return null;
-      }
-      
-      const snippet = mapRowToSnippet(data);
-      
-      // Cache for future requests
-      snippetCache.set(id, { snippet, timestamp: now });
-=======
-  // Check memory first for quick access
-  const memoryResult = memorySnippets.find(s=> s.id === id);
-  if (memoryResult) {
-    return memoryResult;
-  }
-  
-  // Try Supabase database (primary storage since memory doesn't persist in serverless)
-  if(isSupabaseEnabled()){
-    try {
-      const { data, error } = await supabase!.from('snippets').select('*').eq('id', id).maybeSingle();
-      
       if(error){ 
         console.error('Supabase get error:', error.message);
         return null;
@@ -1102,20 +1061,16 @@
       }
       
       const snippet = mapRowToSnippet(data as any);
->>>>>>> 4a1d2b7e
+      
+      // Cache for future requests
+      snippetCache.set(id, { snippet, timestamp: now });
       
       // Also add to memory for this session
       memorySnippets.unshift(snippet);
-<<<<<<< HEAD
       
       return snippet;
     } catch (err) {
       console.error('Database error fetching snippet:', err);
-=======
-      return snippet;
-    } catch (err) {
-      console.error('Exception during Supabase query:', err);
->>>>>>> 4a1d2b7e
       return null;
     }
   }
