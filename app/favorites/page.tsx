--- conflicted
+++ resolved
@@ -189,36 +189,7 @@
     setError(null)
     
     try {
-<<<<<<< HEAD
-      // Check authentication status using Supabase
-      const { data: { session } } = await supabase.auth.getSession()
-      
-      if (!session) {
-        // User is not authenticated
-        setIsAuthenticated(false)
-        setShowSignInDialog(true)
-        setFavorites([])
-        setLoading(false)
-        return
-      }
-      
-      // User is authenticated
-      setIsAuthenticated(true)
-      setUserId(session.user.id)
-      
-      // Try API to load favorites
-=======
       // Check Supabase authentication first
-      const { supabase } = await import('@/lib/supabaseClient')
-      
-      if (!supabase) {
-        console.warn('Supabase not initialized')
-        setIsAuthenticated(false)
-        setShowSignInDialog(true)
-        setLoading(false)
-        return
-      }
-
       const { data: { session }, error: sessionError } = await supabase.auth.getSession()
       
       if (sessionError || !session) {
@@ -234,7 +205,6 @@
       setUserId(session.user.id)
       
       // Try API with auth token
->>>>>>> b91e9157
       try {
         const response = await fetch('/api/favorites', {
           method: 'GET',
@@ -261,16 +231,6 @@
             }
           }).filter(Boolean) || []
           setFavorites(favoriteSnippets)
-<<<<<<< HEAD
-        } else {
-          // API failed but user is authenticated - show empty favorites
-          console.warn('Favorites API not available, showing empty list')
-          setFavorites([])
-        }
-      } catch (apiError) {
-        // API error but user is still authenticated
-        console.warn('API error:', apiError)
-=======
           setIsAuthenticated(true)
         } else if (response.status === 401) {
           // Token might be expired
@@ -285,7 +245,6 @@
         console.error('API error:', apiError)
         setIsAuthenticated(false)
         setShowSignInDialog(true)
->>>>>>> b91e9157
         setFavorites([])
       }
     } catch (error) {
@@ -303,9 +262,6 @@
 
     // Listen for auth state changes to reload favorites
     const setupAuthListener = async () => {
-      const { supabase } = await import('@/lib/supabaseClient')
-      if (!supabase) return
-
       const { data: { subscription } } = supabase.auth.onAuthStateChange((event, session) => {
         if (event === 'SIGNED_IN' && session) {
           console.log('User signed in, reloading favorites')
